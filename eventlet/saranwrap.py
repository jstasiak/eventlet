--- conflicted
+++ resolved
@@ -323,11 +323,7 @@
                     _dead_list.remove(dead_object)
                 except KeyError:
                     pass
-<<<<<<< HEAD
-            
-=======
-
->>>>>>> db092a19
+
             # Pass all public attributes across to find out if it is
             # callable or a simple attribute.
             request = Request('getattr', {'id':my_id, 'attribute':attribute})
