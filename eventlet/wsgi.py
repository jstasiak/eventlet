import errno
import os
import sys
import time
import traceback

from eventlet.green import urllib
from eventlet.green import socket
from eventlet.green import BaseHTTPServer
from eventlet.pool import Pool

import greenio

DEFAULT_MAX_SIMULTANEOUS_REQUESTS = 1024
DEFAULT_MAX_HTTP_VERSION = 'HTTP/1.1'
MAX_REQUEST_LINE = 8192
MINIMUM_CHUNK_SIZE = 4096
DEFAULT_LOG_FORMAT='%(client_ip)s - - [%(date_time)s] "%(request_line)s" %(status_code)s %(body_length)s %(wall_seconds).6f'

__all__ = ['server', 'format_date_time']

# Weekday and month names for HTTP date/time formatting; always English!
_weekdayname = ["Mon", "Tue", "Wed", "Thu", "Fri", "Sat", "Sun"]
_monthname = [None, # Dummy so we can use 1-based month numbers
              "Jan", "Feb", "Mar", "Apr", "May", "Jun",
              "Jul", "Aug", "Sep", "Oct", "Nov", "Dec"]

def format_date_time(timestamp):
    """Formats a unix timestamp into an HTTP standard string."""
    year, month, day, hh, mm, ss, wd, y, z = time.gmtime(timestamp)
    return "%s, %02d %3s %4d %02d:%02d:%02d GMT" % (
        _weekdayname[wd], day, _monthname[month], year, hh, mm, ss
    )

# Collections of error codes to compare against.  Not all attributes are set 
# on errno module on all platforms, so some are literals :(
BAD_SOCK = set((errno.EBADF, 10053))
BROKEN_SOCK = set((errno.EPIPE, errno.ECONNRESET))

class Input(object):
    def __init__(self, 
                 rfile, 
                 content_length, 
                 wfile=None, 
                 wfile_line=None,
                 chunked_input=False):
                 
        self.rfile = rfile
        if content_length is not None:
            content_length = int(content_length)
        self.content_length = content_length

        self.wfile = wfile
        self.wfile_line = wfile_line

        self.position = 0
        self.chunked_input = chunked_input
        self.chunk_length = -1

    def _do_read(self, reader, length=None):
        if self.wfile is not None:
            ## 100 Continue
            self.wfile.write(self.wfile_line)
            self.wfile = None
            self.wfile_line = None

        if length is None and self.content_length is not None:
            length = self.content_length - self.position
        if length and length > self.content_length - self.position:
            length = self.content_length - self.position
        if not length:
            return ''
        try:
            read = reader(length)
        except greenio.SSL.ZeroReturnError:
            read = ''
        self.position += len(read)
        return read

    def _chunked_read(self, rfile, length=None):
        if self.wfile is not None:
            ## 100 Continue
            self.wfile.write(self.wfile_line)
            self.wfile = None
            self.wfile_line = None

        response = []
        try:
            if length is None:
                if self.chunk_length > self.position:
                    response.append(rfile.read(self.chunk_length - self.position))
                while self.chunk_length != 0:
                    self.chunk_length = int(rfile.readline(), 16)
                    response.append(rfile.read(self.chunk_length))
                    rfile.readline()
            else:
                while length > 0 and self.chunk_length != 0:
                    if self.chunk_length > self.position:
                        response.append(rfile.read(
                                min(self.chunk_length - self.position, length)))
                        length -= len(response[-1])
                        self.position += len(response[-1])
                        if self.chunk_length == self.position:
                            rfile.readline()
                    else:
                        self.chunk_length = int(rfile.readline(), 16)
                        self.position = 0
        except greenio.SSL.ZeroReturnError:
            pass
        return ''.join(response)

    def read(self, length=None):
        if self.chunked_input:
            return self._chunked_read(self.rfile, length)
        return self._do_read(self.rfile.read, length)

    def readline(self, size=None):
        return self._do_read(self.rfile.readline)

    def readlines(self, hint=None):
        return self._do_read(self.rfile.readlines, hint)

    def __iter__(self):
        return iter(self.read())


class HttpProtocol(BaseHTTPServer.BaseHTTPRequestHandler):
    protocol_version = 'HTTP/1.1'
    minimum_chunk_size = MINIMUM_CHUNK_SIZE
    
    def setup(self):
        # overriding SocketServer.setup to correctly handle SSL.Connection objects
        conn = self.connection = self.request
        try:
            self.rfile = conn.makefile('rb', self.rbufsize)
            self.wfile = conn.makefile('wb', self.wbufsize)
        except (AttributeError, NotImplementedError):
            if hasattr(conn, 'send') and hasattr(conn, 'recv'):
                # it's an SSL.Connection
                self.rfile = socket._fileobject(conn, "rb", self.rbufsize)
                self.wfile = socket._fileobject(conn, "wb", self.wbufsize)
            else:
                # it's a SSLObject, or a martian
                raise NotImplementedError("wsgi.py doesn't support sockets "\
                                          "of type %s" % type(conn))

    def handle_one_request(self):
        if self.server.max_http_version:
            self.protocol_version = self.server.max_http_version

        if self.rfile.closed:
            self.close_connection = 1
            return

        try:
            self.raw_requestline = self.rfile.readline(MAX_REQUEST_LINE)
            if len(self.raw_requestline) == MAX_REQUEST_LINE:
                self.wfile.write(
                    "HTTP/1.0 414 Request URI Too Long\r\nConnection: close\r\nContent-length: 0\r\n\r\n")
                self.close_connection = 1
                return
        except greenio.SSL.ZeroReturnError:
            self.raw_requestline = ''
        except socket.error, e:
            if e[0] not in BAD_SOCK:
                raise
            self.raw_requestline = ''

        if not self.raw_requestline:
            self.close_connection = 1
            return

        if not self.parse_request():
            return

        content_length = self.headers.getheader('content-length')
        if content_length:
            try:
                int(content_length)
            except ValueError:
                self.wfile.write(
                    "HTTP/1.0 400 Bad Request\r\n"
                    "Connection: close\r\nContent-length: 0\r\n\r\n")
                self.close_connection = 1
                return

        self.environ = self.get_environ()
        self.application = self.server.app
        try:
            self.server.outstanding_requests += 1
            try:
                self.handle_one_response()
            except socket.error, e:
                # Broken pipe, connection reset by peer
                if e[0] not in BROKEN_SOCK:
                    raise
        finally:
            self.server.outstanding_requests -= 1

    def handle_one_response(self):
        start = time.time()
        headers_set = []
        headers_sent = []

        wfile = self.wfile
        result = None
        use_chunked = [False]
        length = [0]
        status_code = [200]

        def write(data, _writelines=wfile.writelines):
            towrite = []
            if not headers_set:
                raise AssertionError("write() before start_response()")
            elif not headers_sent:
                status, response_headers = headers_set
                headers_sent.append(1)
                header_list = [header[0].lower() for header in response_headers]
                towrite.append('%s %s\r\n' % (self.protocol_version, status))
                for header in response_headers:
                    towrite.append('%s: %s\r\n' % header)

                # send Date header?
                if 'date' not in header_list:
                    towrite.append('Date: %s\r\n' % (format_date_time(time.time()),))
                if self.request_version == 'HTTP/1.0':
                    if self.headers.get('Connection', "").lower() == 'keep-alive':
                        towrite.append('Connection: keep-alive\r\n')
                        self.close_connection = 0
                    else:
                        towrite.append('Connection: close\r\n')
                        self.close_connection = 1
                elif 'content-length' not in header_list:
                    use_chunked[0] = True
                    towrite.append('Transfer-Encoding: chunked\r\n')
                towrite.append('\r\n')

            if use_chunked[0]:
                ## Write the chunked encoding
                towrite.append("%x\r\n%s\r\n" % (len(data), data))
            else:
                towrite.append(data)
            try:
                _writelines(towrite)
                length[0] = length[0] + sum(map(len, towrite))
            except UnicodeEncodeError:
                print "Encountered unicode while attempting to write wsgi response: ", [x for x in towrite if isinstance(x, unicode)]
                traceback.print_exc()
                _writelines(
                    ["HTTP/1.0 500 Internal Server Error\r\n",
                    "Connection: close\r\n",
                    "Content-type: text/plain\r\n",
                    "Content-length: 98\r\n",
                    "\r\n",
                    "Internal Server Error: wsgi application passed a unicode object to the server instead of a string."])

        def start_response(status, response_headers, exc_info=None):
            status_code[0] = status.split()[0]
            if exc_info:
                try:
                    if headers_sent:
                        # Re-raise original exception if headers sent
                        raise exc_info[0], exc_info[1], exc_info[2]
                finally:
                    # Avoid dangling circular ref
                    exc_info = None

            capitalized_headers = [('-'.join([x.capitalize() for x in key.split('-')]), value)
                                   for key, value in response_headers]

            headers_set[:] = [status, capitalized_headers]
            return write

        try:
            try:
                result = self.application(self.environ, start_response)
                if not headers_sent and hasattr(result, '__len__') and \
                        'Content-Length' not in [h for h, v in headers_set[1]]:
                    headers_set[1].append(('Content-Length', str(sum(map(len, result)))))
                towrite = []
                towrite_size = 0
                for data in result:
                    towrite.append(data)
                    towrite_size += len(data)
                    if towrite_size >= self.minimum_chunk_size:
                        write(''.join(towrite))
                        towrite = []
                        towrite_size = 0
                if towrite:
                    write(''.join(towrite))
                if not headers_sent or use_chunked[0]:
                    write('')
            except Exception, e:
                self.close_connection = 1
                exc = traceback.format_exc()
                print exc
                if not headers_set:
                    start_response("500 Internal Server Error", [('Content-type', 'text/plain')])
                    write(exc)
        finally:
            if hasattr(result, 'close'):
                result.close()
            if self.environ['eventlet.input'].position < self.environ.get('CONTENT_LENGTH', 0):
                ## Read and discard body if there was no pending 100-continue
                if not self.environ['eventlet.input'].wfile:
                    while self.environ['eventlet.input'].read(MINIMUM_CHUNK_SIZE):
                        pass
            finish = time.time()

            self.server.log_message(self.server.log_format % dict(
                client_ip=self.get_client_ip(),
                date_time=self.log_date_time_string(),
                request_line=self.requestline,
                status_code=status_code[0],
                body_length=length[0],
                wall_seconds=finish - start))
                
    def get_client_ip(self):
        client_ip = self.client_address[0]
        if self.server.log_x_forwarded_for:
            forward = self.headers.get('X-Forwarded-For', '').replace(' ', '')
            if forward:
                client_ip = "%s,%s" % (forward, client_ip)
        return client_ip

    def get_environ(self):
        env = self.server.get_environ()
        env['REQUEST_METHOD'] = self.command
        env['SCRIPT_NAME'] = ''

        if '?' in self.path:
            path, query = self.path.split('?', 1)
        else:
            path, query = self.path, ''
        env['PATH_INFO'] = urllib.unquote(path)
        env['QUERY_STRING'] = query

        if self.headers.typeheader is None:
            env['CONTENT_TYPE'] = self.headers.type
        else:
            env['CONTENT_TYPE'] = self.headers.typeheader

        length = self.headers.getheader('content-length')
        if length:
            env['CONTENT_LENGTH'] = length
        env['SERVER_PROTOCOL'] = 'HTTP/1.0'

        host, port = self.request.getsockname()
        env['SERVER_NAME'] = host
        env['SERVER_PORT'] = str(port)
        env['REMOTE_ADDR'] = self.client_address[0]
        env['GATEWAY_INTERFACE'] = 'CGI/1.1'

        for h in self.headers.headers:
            k, v = h.split(':', 1)
            k = k.replace('-', '_').upper()
            v = v.strip()
            if k in env:
                continue
            envk = 'HTTP_' + k
            if envk in env:
                env[envk] += ',' + v
            else:
                env[envk] = v

        if env.get('HTTP_EXPECT') == '100-continue':
            wfile = self.wfile
            wfile_line = 'HTTP/1.1 100 Continue\r\n\r\n'
        else:
            wfile = None
            wfile_line = None
        chunked = env.get('HTTP_TRANSFER_ENCODING', '').lower() == 'chunked'
        env['wsgi.input'] = env['eventlet.input'] = Input(
            self.rfile, length, wfile=wfile, wfile_line=wfile_line,
            chunked_input=chunked)

        return env

    def finish(self):
        BaseHTTPServer.BaseHTTPRequestHandler.finish(self)
        greenio.shutdown_safe(self.connection)
        self.connection.close()


class Server(BaseHTTPServer.HTTPServer):
    def __init__(self, 
                 socket, 
                 address, 
                 app, 
                 log=None, 
                 environ=None, 
                 max_http_version=None, 
                 protocol=HttpProtocol, 
                 minimum_chunk_size=None,
                 log_x_forwarded_for=True,
                 log_format=DEFAULT_LOG_FORMAT):
        
        self.outstanding_requests = 0
        self.socket = socket
        self.address = address
        if log:
            self.log = log
        else:
            self.log = sys.stderr
        self.app = app
        self.environ = environ
        self.max_http_version = max_http_version
        self.protocol = protocol
        self.pid = os.getpid()
        if minimum_chunk_size is not None:
            protocol.minimum_chunk_size = minimum_chunk_size
        self.log_x_forwarded_for = log_x_forwarded_for
        self.log_format = log_format

    def get_environ(self):
        socket = self.socket
        d = {
            'wsgi.errors': sys.stderr,
            'wsgi.version': (1, 0),
            'wsgi.multithread': True,
            'wsgi.multiprocess': False,
            'wsgi.run_once': False,
            'wsgi.url_scheme': 'http',
        }
        if self.environ is not None:
            d.update(self.environ)
        return d

    def process_request(self, (socket, address)):
        proto = self.protocol(socket, address, self)
        proto.handle()

    def log_message(self, message):
        self.log.write(message + '\n')

ACCEPT_SOCK = set((errno.EPIPE, errno.EBADF))

def server(sock, site, 
           log=None, 
           environ=None, 
           max_size=None,
           max_http_version=DEFAULT_MAX_HTTP_VERSION, 
           protocol=HttpProtocol,
           server_event=None, 
           minimum_chunk_size=None,
           log_x_forwarded_for=True,
           custom_pool=None,
           log_format=DEFAULT_LOG_FORMAT):
    """  Start up a wsgi server handling requests from the supplied server 
    socket.  This function loops forever.
    
<<<<<<< HEAD
    :param sock: Server socket, must be already bound to a port and listening.
    :param site: WSGI application function.
    :param log: File-like object that logs should be written to.  If not specified, sys.stderr is used.
    :param environ: Additional parameters that go into the environ dictionary of every request.
    :param max_size: Maximum number of client connections opened at any time by this server.
    :param max_http_version: Set to "HTTP/1.0" to make the server pretend it only supports HTTP 1.0.  The primary reason to do this is to prevent clients from keeping connections open with keepalives.
    :param protocol: Protocol class.  Deprecated.
    :param server_event: Used to collect the Server object.  Deprecated.
    :param minimum_chunk_size: Minimum size in bytes for http chunks.  This  can be used to improve performance of applications which yield many small strings, though using it technically violates the WSGI spec.
    :param log_x_forwarded_for: If True (the default), logs the contents of the x-forwarded-for header in addition to the actual client ip address in the 'client_ip' field of the log line.
    :param custom_pool: A custom Pool instance which is used to spawn client green threads.  If this is supplied, max_size is ignored.
    :param log_formar: A python format string that is used as the template to generate log lines.  The following values can be formatted into it: client_ip, date_time, request_line, status_code, body_length, wall_seconds.  Look the default for an example of how to use this.
=======
    This function loops forever.  The *sock* object will be closed after server exits,
    but the underlying file descriptor will remain open, so if you have a dup() of *sock*,
    it will remain usable.
    
>>>>>>> f2824e04
    """
    serv = Server(sock, sock.getsockname(), 
                  site, log, 
                  environ=None, 
                  max_http_version=max_http_version, 
                  protocol=protocol, 
                  minimum_chunk_size=minimum_chunk_size,
                  log_x_forwarded_for=log_x_forwarded_for,
                  log_format=log_format)
    if server_event is not None:
        server_event.send(serv)
    if max_size is None:
        max_size = DEFAULT_MAX_SIMULTANEOUS_REQUESTS
    if custom_pool is not None:
        pool = custom_pool
    else:
        pool = Pool(max_size=max_size)
    try:
        host, port = sock.getsockname()
        port = ':%s' % (port, )
        if hasattr(sock, 'do_handshake'):
            scheme = 'https'
            if port == ':443':
                port = ''
        else:
            scheme = 'http'
            if port == ':80':
                port = ''

        serv.log.write("(%s) wsgi starting up on %s://%s%s/\n" % (os.getpid(), scheme, host, port))
        while True:
            try:
                try:
                    client_socket = sock.accept()
                except socket.error, e:
                    if e[0] not in ACCEPT_SOCK:
                        raise
                pool.execute_async(serv.process_request, client_socket)
            except (KeyboardInterrupt, SystemExit):
                serv.log.write("wsgi exiting\n")
                break
    finally:
        try:
            # NOTE: It's not clear whether we want this to leave the
            # socket open or close it.  Use cases like Spawning want
            # the underlying fd to remain open, but if we're going
            # that far we might as well not bother closing sock at
            # all.
            sock.close()
        except socket.error, e:
            if e[0] not in BROKEN_SOCK:
                traceback.print_exc()
<|MERGE_RESOLUTION|>--- conflicted
+++ resolved
@@ -447,9 +447,10 @@
            custom_pool=None,
            log_format=DEFAULT_LOG_FORMAT):
     """  Start up a wsgi server handling requests from the supplied server 
-    socket.  This function loops forever.
+    socket.  This function loops forever.  The *sock* object will be closed after server exits,
+    but the underlying file descriptor will remain open, so if you have a dup() of *sock*,
+    it will remain usable.
     
-<<<<<<< HEAD
     :param sock: Server socket, must be already bound to a port and listening.
     :param site: WSGI application function.
     :param log: File-like object that logs should be written to.  If not specified, sys.stderr is used.
@@ -462,12 +463,6 @@
     :param log_x_forwarded_for: If True (the default), logs the contents of the x-forwarded-for header in addition to the actual client ip address in the 'client_ip' field of the log line.
     :param custom_pool: A custom Pool instance which is used to spawn client green threads.  If this is supplied, max_size is ignored.
     :param log_formar: A python format string that is used as the template to generate log lines.  The following values can be formatted into it: client_ip, date_time, request_line, status_code, body_length, wall_seconds.  Look the default for an example of how to use this.
-=======
-    This function loops forever.  The *sock* object will be closed after server exits,
-    but the underlying file descriptor will remain open, so if you have a dup() of *sock*,
-    it will remain usable.
-    
->>>>>>> f2824e04
     """
     serv = Server(sock, sock.getsockname(), 
                   site, log, 
