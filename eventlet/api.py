"""\
@file api.py
@author Bob Ippolito

Copyright (c) 2005-2006, Bob Ippolito
Copyright (c) 2007, Linden Research, Inc.
Permission is hereby granted, free of charge, to any person obtaining a copy
of this software and associated documentation files (the "Software"), to deal
in the Software without restriction, including without limitation the rights
to use, copy, modify, merge, publish, distribute, sublicense, and/or sell
copies of the Software, and to permit persons to whom the Software is
furnished to do so, subject to the following conditions:

The above copyright notice and this permission notice shall be included in
all copies or substantial portions of the Software.

THE SOFTWARE IS PROVIDED "AS IS", WITHOUT WARRANTY OF ANY KIND, EXPRESS OR
IMPLIED, INCLUDING BUT NOT LIMITED TO THE WARRANTIES OF MERCHANTABILITY,
FITNESS FOR A PARTICULAR PURPOSE AND NONINFRINGEMENT. IN NO EVENT SHALL THE
AUTHORS OR COPYRIGHT HOLDERS BE LIABLE FOR ANY CLAIM, DAMAGES OR OTHER
LIABILITY, WHETHER IN AN ACTION OF CONTRACT, TORT OR OTHERWISE, ARISING FROM,
OUT OF OR IN CONNECTION WITH THE SOFTWARE OR THE USE OR OTHER DEALINGS IN
THE SOFTWARE.
"""

import sys
import socket
import string
import linecache
import inspect
import traceback

try:
    import greenlet
except ImportError:
    try:
        import support.pylib
        support.pylib.emulate()
        greenlet = sys.modules['greenlet']
    except ImportError:
        try:
            import support.stackless
            support.stackless.emulate()
            greenlet = sys.modules['greenlet']
        except ImportError:
            raise ImportError("Unable to find an implementation of greenlet.")

from eventlet import greenlib, tls

__all__ = [
    'use_hub', 'get_hub', 'sleep', 'spawn', 'kill',
    'call_after', 'exc_after', 'trampoline', 'tcp_listener', 'tcp_server',
    'with_timeout',
]


class TimeoutError(Exception):
    """Exception raised if an asynchronous operation times out"""
    pass

_threadlocal = tls.local()

def tcp_listener(address):
    """
    Listen on the given (ip, port) *address* with a TCP socket.
    Returns a socket object on which one should call ``accept()`` to
    accept a connection on the newly bound socket.

    Generally, the returned socket will be passed to ``tcp_server()``,
    which accepts connections forever and spawns greenlets for
    each incoming connection.
    """
    from eventlet import greenio, util
    socket = greenio.GreenSocket(util.tcp_socket())
    util.socket_bind_and_listen(socket, address)
    return socket

def ssl_listener(address, certificate, private_key):
    """Listen on the given (ip, port) *address* with a TCP socket that
    can do SSL.

    *certificate* and *private_key* should be the filenames of the appropriate
    certificate and private key files to use with the SSL socket.

    Returns a socket object on which one should call ``accept()`` to
    accept a connection on the newly bound socket.

    Generally, the returned socket will be passed to ``tcp_server()``,
    which accepts connections forever and spawns greenlets for
    each incoming connection.
    """
    from eventlet import util
    socket = util.wrap_ssl(util.tcp_socket(), certificate, private_key)
    util.socket_bind_and_listen(socket, address)
    socket.is_secure = True
    return socket

def connect_tcp(address):
    """
    Create a TCP connection to address (host, port) and return the socket.
    """
    from eventlet import greenio, util
    desc = greenio.GreenSocket(util.tcp_socket())
    desc.connect(address)
    return desc

def tcp_server(listensocket, server, *args, **kw):
    """
    Given a socket, accept connections forever, spawning greenlets
    and executing *server* for each new incoming connection.
    When *listensocket* is closed, the ``tcp_server()`` greenlet will end.

    listensocket
        The socket from which to accept connections.
    server
        The callable to call when a new connection is made.
    \*args
        The positional arguments to pass to *server*.
    \*\*kw
        The keyword arguments to pass to *server*.
    """
    try:
        try:
            while True:
                spawn(server, listensocket.accept(), *args, **kw)
        except socket.error, e:
            # Broken pipe means it was shutdown
            if e[0] != 32:
                raise
    finally:
        listensocket.close()

def trampoline(fd, read=False, write=False, timeout=None):
    """Suspend the current coroutine until the given socket object or file
    descriptor is ready to *read*, ready to *write*, or the specified
    *timeout* elapses, depending on arguments specified.

    To wait for *fd* to be ready to read, pass *read* ``=True``; ready to
    write, pass *write* ``=True``. To specify a timeout, pass the *timeout*
    argument in seconds.

    If the specified *timeout* elapses before the socket is ready to read or
    write, ``TimeoutError`` will be raised instead of ``trampoline()``
    returning normally.
    """
    t = None
    hub = get_hub()
    self = greenlet.getcurrent()
    fileno = getattr(fd, 'fileno', lambda: fd)()
    def _do_close(fn):
        hub.remove_descriptor(fn)
        greenlib.switch(self, exc=socket.error(32, 'Broken pipe'))
    def _do_timeout():
        hub.remove_descriptor(fileno)
        greenlib.switch(self, exc=TimeoutError())
    def cb(_fileno):
        if t is not None:
            t.cancel()
        hub.remove_descriptor(fileno)
        greenlib.switch(self, fd)
    if timeout is not None:
        t = hub.schedule_call(timeout, _do_timeout)
    hub.add_descriptor(fileno, read and cb, write and cb, _do_close)
    return hub.switch()

def _spawn_startup(cb, args, kw, cancel=None):
    try:
        greenlib.switch(greenlet.getcurrent().parent)
        cancel = None
    finally:
        if cancel is not None:
            cancel()
    return cb(*args, **kw)

def _spawn(g):
    g.parent = greenlet.getcurrent()
    greenlib.switch(g)


def spawn(function, *args, **kwds):
    """Create a new coroutine, or cooperative thread of control, within which
    to execute *function*.

    The *function* will be called with the given *args* and keyword arguments
    *kwds* and will remain in control unless it cooperatively yields by
    calling a socket method or ``sleep()``.

    ``spawn()`` returns control to the caller immediately, and *function* will
    be called in a future main loop iteration.

    An uncaught exception in *function* or any child will terminate the new
    coroutine with a log message.
    """
    # killable
    t = None
    g = greenlib.tracked_greenlet()
    t = get_hub().schedule_call(0, _spawn, g)
    greenlib.switch(g, (_spawn_startup, function, args, kwds, t.cancel))
    return g

kill = greenlib.kill

def call_after(seconds, function, *args, **kwds):
    """Schedule *function* to be called after *seconds* have elapsed.
    
    *seconds* may be specified as an integer, or a float if fractional seconds
    are desired. The *function* will be called with the given *args* and
    keyword arguments *kwds*, and will be executed within the main loop's
    coroutine.

    Its return value is discarded. Any uncaught exception will be logged.
    """
    # cancellable
    def startup():
        g = greenlib.tracked_greenlet()
        greenlib.switch(g, (_spawn_startup, function, args, kwds))
        greenlib.switch(g)
    return get_hub().schedule_call(seconds, startup)


def with_timeout(seconds, func, *args, **kwds):
    """Wrap a call to some (yielding) function with a timeout; if the called
    function fails to return before the timeout, cancel it and return a flag
    value.
    
    seconds
      (int or float) seconds before timeout occurs
    func
      the callable to execute with a timeout; must be one of the functions
      that implicitly or explicitly yields
    \*args, \*\*kwds
      (positional, keyword) arguments to pass to *func*
    timeout_value=
      value to return if timeout occurs (default None)
      
    **Returns**:

    Value returned by *func* if *func* returns before *seconds*, else *timeout_value*

    **Raises**:

    Any exception raised by *func*, except ``TimeoutError``
    
    **Example**::
    
      data = with_timeout(30, httpc.get, 'http://www.google.com/', timeout_value="")

    Here *data* is either the result of the ``get()`` call, or the empty string if
    it took too long to return. Any exception raised by the ``get()`` call is
    passed through to the caller.
    """
    # Recognize a specific keyword argument, while also allowing pass-through
    # of any other keyword arguments accepted by func. Use pop() so we don't
    # pass timeout_value through to func().
    timeout_value = kwds.pop("timeout_value", None)
    timeout = api.exc_after(time, TimeoutError()) 
    try:
        try:
            return func(*args, **kwds)
        except TimeoutError:
            return timeout_value
    finally:
        timeout.cancel()

def exc_after(seconds, exception_object):
    """Schedule *exception_object* to be raised into the current coroutine
    after *seconds* have elapsed.

    This only works if the current coroutine is yielding, and is generally
    used to set timeouts after which a network operation or series of
    operations will be canceled.

    Returns a timer object with a ``cancel()`` method which should be used to
    prevent the exception if the operation completes successfully.

    See also ``with_timeout()`` that encapsulates the idiom below.

    Example::

        def read_with_timeout():
            timer = api.exc_after(30, RuntimeError()) 
            try: 
                httpc.get('http://www.google.com/') 
            except RuntimeError: 
                print "Timed out!"
            else: 
                timer.cancel()
    """
    return call_after(seconds, switch, getcurrent(), None, exception_object)


def get_default_hub():
    """
    """
    try:
        import eventlet.hubs.libevent
        return eventlet.hubs.libevent
    except ImportError:
        pass

    import select
    if 0:#hasattr(select, 'poll'):
        import eventlet.hubs.poll
        return eventlet.hubs.poll
    else:
<<<<<<< HEAD
        import eventlet.hubs.selects
        return eventlet.hubs.selects
=======
        import eventlet.hubs.selecthub
        return eventlet.hubs.selecthub
>>>>>>> 65a7965e


def use_hub(mod=None):
    """
    """
    if mod is None:
        mod = get_default_hub()
    if hasattr(_threadlocal, 'hub'):
        del _threadlocal.hub
    if hasattr(mod, 'Hub'):
        _threadlocal.Hub = mod.Hub
    else:
        _threadlocal.Hub = mod

def get_hub():
    """
    """
    try:
        hub = _threadlocal.hub
    except AttributeError:
        try:
            _threadlocal.Hub
        except AttributeError:
            use_hub()
        hub = _threadlocal.hub = _threadlocal.Hub()
    return hub


def sleep(seconds=0):
    """Yield control to another eligible coroutine until at least *seconds* have 
    elapsed.

    *seconds* may be specified as an integer, or a float if fractional seconds
    are desired. Calling sleep with *seconds* of 0 is the canonical way of
    expressing a cooperative yield. For example, if one is looping over a
    large list performing an expensive calculation without calling any socket
    methods, it's a good idea to call ``sleep(0)`` occasionally; otherwise
    nothing else will run.
    """
    hub = get_hub()
    hub.schedule_call(seconds, greenlib.switch, greenlet.getcurrent())
    hub.switch()


switch = greenlib.switch
getcurrent = greenlet.getcurrent
GreenletExit = greenlet.GreenletExit


class Spew(object):
    """
    """
    def __init__(self, trace_names=None):
        self.trace_names = trace_names

    def __call__(self, frame, event, arg):
        if event == 'line':
            lineno = frame.f_lineno
            if '__file__' in frame.f_globals:
                filename = frame.f_globals['__file__']
                if (filename.endswith('.pyc') or
                    filename.endswith('.pyo')):
                    filename = filename[:-1]
                name = frame.f_globals['__name__']
                line = linecache.getline(filename, lineno)
            else:
                name = '[unknown]'
                try:
                    src = inspect.getsourcelines(frame)
                    line = src[lineno]
                except IOError:
                    line = 'Unknown code named [%s].  VM instruction #%d' % (
                        frame.f_code.co_name, frame.f_lasti)
            if self.trace_names is None or name in self.trace_names:
                print '%s:%s: %s' % (name, lineno, line.rstrip())
                details = '\t'
                tokens = line.translate(
                    string.maketrans(' ,.()', '\0' * 5)).split('\0')
                for tok in tokens:
                    if tok in frame.f_globals:
                        details += '%s=%r ' % (tok, frame.f_globals[tok])
                    if tok in frame.f_locals:
                        details += '%s=%r ' % (tok, frame.f_locals[tok])
                if details.strip():
                    print details
        return self


def spew(trace_names=None):
    """
    """
    sys.settrace(Spew(trace_names))


def unspew():
    """
    """
    sys.settrace(None)

                                                
def named(name):
    """Return an object given its name.

    The name uses a module-like syntax, eg::

      os.path.join

    or::

      mulib.mu.Resource
    """
    toimport = name
    obj = None
    while toimport:
        try:
            obj = __import__(toimport)
            break
        except ImportError, err:
            # print 'Import error on %s: %s' % (toimport, err)  # debugging spam
            toimport = '.'.join(toimport.split('.')[:-1])
    if obj is None:
        raise ImportError('%s could not be imported' % (name, ))
    for seg in name.split('.')[1:]:
        try:
            obj = getattr(obj, seg)
        except AttributeError:
            dirobj = dir(obj)
            dirobj.sort()
            raise AttributeError('attribute %r missing from %r (%r) %r' % (
                seg, obj, dirobj, name))
    return obj
<|MERGE_RESOLUTION|>--- conflicted
+++ resolved
@@ -303,13 +303,8 @@
         import eventlet.hubs.poll
         return eventlet.hubs.poll
     else:
-<<<<<<< HEAD
         import eventlet.hubs.selects
         return eventlet.hubs.selects
-=======
-        import eventlet.hubs.selecthub
-        return eventlet.hubs.selecthub
->>>>>>> 65a7965e
 
 
 def use_hub(mod=None):
